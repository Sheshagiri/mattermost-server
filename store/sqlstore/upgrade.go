--- conflicted
+++ resolved
@@ -519,18 +519,14 @@
 	//if shouldPerformUpgrade(sqlStore, VERSION_5_5_0, VERSION_5_6_0) {
 	sqlStore.CreateColumnIfNotExists("PluginKeyValueStore", "ExpireAt", "bigint(20)", "bigint", "0")
 
-<<<<<<< HEAD
 	if err := migrateGroups(sqlStore); err != nil {
 		mlog.Critical(err.Error())
 		time.Sleep(time.Second)
 		os.Exit(EXIT_GENERIC_FAILURE)
 	}
-	//	saveSchemaVersion(sqlStore, VERSION_5_5_0)
-=======
 	// migrating user's accepted terms of service data into the new table
 	sqlStore.GetMaster().Exec("INSERT INTO UserTermsOfService SELECT Id, AcceptedTermsOfServiceId as TermsOfServiceId, :CreateAt FROM Users WHERE AcceptedTermsOfServiceId != \"\" AND AcceptedTermsOfServiceId IS NOT NULL", map[string]interface{}{"CreateAt": model.GetMillis()})
 	//saveSchemaVersion(sqlStore, VERSION_5_6_0)
->>>>>>> 0c5f60f8
 	//}
 }
 

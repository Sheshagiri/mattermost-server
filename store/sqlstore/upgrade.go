--- conflicted
+++ resolved
@@ -579,23 +579,28 @@
 }
 
 func UpgradeDatabaseToVersion58(sqlStore SqlStore) {
-<<<<<<< HEAD
-	// TODO: Uncomment following condition when version 5.8.0 is released
-	// if shouldPerformUpgrade(sqlStore, VERSION_5_7_0, VERSION_5_8_0) {
-
-	// idx_channels_txt was removed in `UpgradeDatabaseToVersion50`, but merged as part of
-	// v5.1, so the migration wouldn't apply to anyone upgrading from v5.0. Remove it again to
-	// bring the upgraded (from v5.0) and fresh install schemas back in sync.
-	sqlStore.RemoveIndexIfExists("idx_channels_txt", "Channels")
-
-	// Fix column types and defaults where gorp converged on a different schema value than the
-	// original migration.
-	sqlStore.AlterColumnTypeIfExists("OutgoingWebhooks", "Description", "text", "VARCHAR(500)")
-	sqlStore.AlterColumnTypeIfExists("IncomingWebhooks", "Description", "text", "VARCHAR(500)")
-	sqlStore.AlterColumnTypeIfExists("OutgoingWebhooks", "IconURL", "text", "VARCHAR(1024)")
-	sqlStore.AlterColumnDefaultIfExists("OutgoingWebhooks", "Username", model.NewString("NULL"), model.NewString(""))
-	sqlStore.AlterColumnDefaultIfExists("OutgoingWebhooks", "IconURL", nil, model.NewString(""))
-	sqlStore.AlterColumnDefaultIfExists("PluginKeyValueStore", "ExpireAt", model.NewString("NULL"), model.NewString("NULL"))
+	if shouldPerformUpgrade(sqlStore, VERSION_5_7_0, VERSION_5_8_0) {
+		// idx_channels_txt was removed in `UpgradeDatabaseToVersion50`, but merged as part of
+		// v5.1, so the migration wouldn't apply to anyone upgrading from v5.0. Remove it again to
+		// bring the upgraded (from v5.0) and fresh install schemas back in sync.
+		sqlStore.RemoveIndexIfExists("idx_channels_txt", "Channels")
+
+		// Fix column types and defaults where gorp converged on a different schema value than the
+		// original migration.
+		sqlStore.AlterColumnTypeIfExists("OutgoingWebhooks", "Description", "text", "VARCHAR(500)")
+		sqlStore.AlterColumnTypeIfExists("IncomingWebhooks", "Description", "text", "VARCHAR(500)")
+		sqlStore.AlterColumnTypeIfExists("OutgoingWebhooks", "IconURL", "text", "VARCHAR(1024)")
+		sqlStore.AlterColumnDefaultIfExists("OutgoingWebhooks", "Username", model.NewString("NULL"), model.NewString(""))
+		sqlStore.AlterColumnDefaultIfExists("OutgoingWebhooks", "IconURL", nil, model.NewString(""))
+		sqlStore.AlterColumnDefaultIfExists("PluginKeyValueStore", "ExpireAt", model.NewString("NULL"), model.NewString("NULL"))
+
+		saveSchemaVersion(sqlStore, VERSION_5_8_0)
+	}
+}
+
+func UpgradeDatabaseToVersion59(sqlStore SqlStore) {
+	// TODO: Uncomment following condition when version 5.9.0 is released
+	// if shouldPerformUpgrade(sqlStore, VERSION_5_8_0, VERSION_5_9_0) {
 
 	// Grant new bot permissions to the system admin. Ideally we'd use the RoleStore directly,
 	// but it uses the new supplier model, which isn't initialized in the UpgradeDatabase code
@@ -617,32 +622,5 @@
 		}
 	}
 
-	// 	saveSchemaVersion(sqlStore, VERSION_5_8_0)
-=======
-	if shouldPerformUpgrade(sqlStore, VERSION_5_7_0, VERSION_5_8_0) {
-		// idx_channels_txt was removed in `UpgradeDatabaseToVersion50`, but merged as part of
-		// v5.1, so the migration wouldn't apply to anyone upgrading from v5.0. Remove it again to
-		// bring the upgraded (from v5.0) and fresh install schemas back in sync.
-		sqlStore.RemoveIndexIfExists("idx_channels_txt", "Channels")
-
-		// Fix column types and defaults where gorp converged on a different schema value than the
-		// original migration.
-		sqlStore.AlterColumnTypeIfExists("OutgoingWebhooks", "Description", "text", "VARCHAR(500)")
-		sqlStore.AlterColumnTypeIfExists("IncomingWebhooks", "Description", "text", "VARCHAR(500)")
-		sqlStore.AlterColumnTypeIfExists("OutgoingWebhooks", "IconURL", "text", "VARCHAR(1024)")
-		sqlStore.AlterColumnDefaultIfExists("OutgoingWebhooks", "Username", model.NewString("NULL"), model.NewString(""))
-		sqlStore.AlterColumnDefaultIfExists("OutgoingWebhooks", "IconURL", nil, model.NewString(""))
-		sqlStore.AlterColumnDefaultIfExists("PluginKeyValueStore", "ExpireAt", model.NewString("NULL"), model.NewString("NULL"))
-
-		saveSchemaVersion(sqlStore, VERSION_5_8_0)
-	}
-}
-
-func UpgradeDatabaseToVersion59(sqlStore SqlStore) {
-	// TODO: Uncomment following condition when version 5.9.0 is released
-	// if shouldPerformUpgrade(sqlStore, VERSION_5_8_0, VERSION_5_9_0) {
-
 	// 	saveSchemaVersion(sqlStore, VERSION_5_9_0)
->>>>>>> 2c3a2e92
-	// }
 }
// Copyright (c) 2016-present Mattermost, Inc. All Rights Reserved.
// See License.txt for license information.

package sqlstore

import (
	"os"
	"strings"
	"time"

	l4g "github.com/alecthomas/log4go"

	"github.com/mattermost/mattermost-server/model"
	"github.com/mattermost/mattermost-server/utils"
)

const (
<<<<<<< HEAD
	VERSION_4_8_0            = "4.8.0"
=======
	VERSION_4_7_1            = "4.7.1"
>>>>>>> a9d4c7d4
	VERSION_4_7_0            = "4.7.0"
	VERSION_4_6_0            = "4.6.0"
	VERSION_4_5_0            = "4.5.0"
	VERSION_4_4_0            = "4.4.0"
	VERSION_4_3_0            = "4.3.0"
	VERSION_4_2_0            = "4.2.0"
	VERSION_4_1_0            = "4.1.0"
	VERSION_4_0_0            = "4.0.0"
	VERSION_3_10_0           = "3.10.0"
	VERSION_3_9_0            = "3.9.0"
	VERSION_3_8_0            = "3.8.0"
	VERSION_3_7_0            = "3.7.0"
	VERSION_3_6_0            = "3.6.0"
	VERSION_3_5_0            = "3.5.0"
	VERSION_3_4_0            = "3.4.0"
	VERSION_3_3_0            = "3.3.0"
	VERSION_3_2_0            = "3.2.0"
	VERSION_3_1_0            = "3.1.0"
	VERSION_3_0_0            = "3.0.0"
	OLDEST_SUPPORTED_VERSION = VERSION_3_0_0
)

const (
	EXIT_VERSION_SAVE_MISSING = 1001
	EXIT_TOO_OLD              = 1002
	EXIT_VERSION_SAVE         = 1003
	EXIT_THEME_MIGRATION      = 1004
)

func UpgradeDatabase(sqlStore SqlStore) {

	UpgradeDatabaseToVersion31(sqlStore)
	UpgradeDatabaseToVersion32(sqlStore)
	UpgradeDatabaseToVersion33(sqlStore)
	UpgradeDatabaseToVersion34(sqlStore)
	UpgradeDatabaseToVersion35(sqlStore)
	UpgradeDatabaseToVersion36(sqlStore)
	UpgradeDatabaseToVersion37(sqlStore)
	UpgradeDatabaseToVersion38(sqlStore)
	UpgradeDatabaseToVersion39(sqlStore)
	UpgradeDatabaseToVersion310(sqlStore)
	UpgradeDatabaseToVersion40(sqlStore)
	UpgradeDatabaseToVersion41(sqlStore)
	UpgradeDatabaseToVersion42(sqlStore)
	UpgradeDatabaseToVersion43(sqlStore)
	UpgradeDatabaseToVersion44(sqlStore)
	UpgradeDatabaseToVersion45(sqlStore)
	UpgradeDatabaseToVersion46(sqlStore)
	UpgradeDatabaseToVersion47(sqlStore)
<<<<<<< HEAD
	UpgradeDatabaseToVersion48(sqlStore)
=======
	UpgradeDatabaseToVersion471(sqlStore)
>>>>>>> a9d4c7d4

	// If the SchemaVersion is empty this this is the first time it has ran
	// so lets set it to the current version.
	if sqlStore.GetCurrentSchemaVersion() == "" {
		if result := <-sqlStore.System().SaveOrUpdate(&model.System{Name: "Version", Value: model.CurrentVersion}); result.Err != nil {
			l4g.Critical(result.Err.Error())
			time.Sleep(time.Second)
			os.Exit(EXIT_VERSION_SAVE_MISSING)
		}

		l4g.Info(utils.T("store.sql.schema_set.info"), model.CurrentVersion)
	}

	// If we're not on the current version then it's too old to be upgraded
	if sqlStore.GetCurrentSchemaVersion() != model.CurrentVersion {
		l4g.Critical(utils.T("store.sql.schema_version.critical"), sqlStore.GetCurrentSchemaVersion(), OLDEST_SUPPORTED_VERSION, model.CurrentVersion, OLDEST_SUPPORTED_VERSION)
		time.Sleep(time.Second)
		os.Exit(EXIT_TOO_OLD)
	}
}

func saveSchemaVersion(sqlStore SqlStore, version string) {
	if result := <-sqlStore.System().Update(&model.System{Name: "Version", Value: version}); result.Err != nil {
		l4g.Critical(result.Err.Error())
		time.Sleep(time.Second)
		os.Exit(EXIT_VERSION_SAVE)
	}

	l4g.Warn(utils.T("store.sql.upgraded.warn"), version)
}

func shouldPerformUpgrade(sqlStore SqlStore, currentSchemaVersion string, expectedSchemaVersion string) bool {
	if sqlStore.GetCurrentSchemaVersion() == currentSchemaVersion {
		l4g.Warn(utils.T("store.sql.schema_out_of_date.warn"), currentSchemaVersion)
		l4g.Warn(utils.T("store.sql.schema_upgrade_attempt.warn"), expectedSchemaVersion)

		return true
	}

	return false
}

func UpgradeDatabaseToVersion31(sqlStore SqlStore) {
	if shouldPerformUpgrade(sqlStore, VERSION_3_0_0, VERSION_3_1_0) {
		sqlStore.CreateColumnIfNotExists("OutgoingWebhooks", "ContentType", "varchar(128)", "varchar(128)", "")
		saveSchemaVersion(sqlStore, VERSION_3_1_0)
	}
}

func UpgradeDatabaseToVersion32(sqlStore SqlStore) {
	if shouldPerformUpgrade(sqlStore, VERSION_3_1_0, VERSION_3_2_0) {
		sqlStore.CreateColumnIfNotExists("TeamMembers", "DeleteAt", "bigint(20)", "bigint", "0")

		saveSchemaVersion(sqlStore, VERSION_3_2_0)
	}
}

func themeMigrationFailed(err error) {
	l4g.Critical(utils.T("store.sql_user.migrate_theme.critical"), err)
	time.Sleep(time.Second)
	os.Exit(EXIT_THEME_MIGRATION)
}

func UpgradeDatabaseToVersion33(sqlStore SqlStore) {
	if shouldPerformUpgrade(sqlStore, VERSION_3_2_0, VERSION_3_3_0) {
		if sqlStore.DoesColumnExist("Users", "ThemeProps") {
			params := map[string]interface{}{
				"Category": model.PREFERENCE_CATEGORY_THEME,
				"Name":     "",
			}

			transaction, err := sqlStore.GetMaster().Begin()
			if err != nil {
				themeMigrationFailed(err)
			}

			// increase size of Value column of Preferences table to match the size of the ThemeProps column
			if sqlStore.DriverName() == model.DATABASE_DRIVER_POSTGRES {
				if _, err := transaction.Exec("ALTER TABLE Preferences ALTER COLUMN Value TYPE varchar(2000)"); err != nil {
					themeMigrationFailed(err)
				}
			} else if sqlStore.DriverName() == model.DATABASE_DRIVER_MYSQL {
				if _, err := transaction.Exec("ALTER TABLE Preferences MODIFY Value text"); err != nil {
					themeMigrationFailed(err)
				}
			}

			// copy data across
			if _, err := transaction.Exec(
				`INSERT INTO
					Preferences(UserId, Category, Name, Value)
				SELECT
					Id, '`+model.PREFERENCE_CATEGORY_THEME+`', '', ThemeProps
				FROM
					Users
				WHERE
					Users.ThemeProps != 'null'`, params); err != nil {
				themeMigrationFailed(err)
			}

			// delete old data
			if _, err := transaction.Exec("ALTER TABLE Users DROP COLUMN ThemeProps"); err != nil {
				themeMigrationFailed(err)
			}

			if err := transaction.Commit(); err != nil {
				themeMigrationFailed(err)
			}

			// rename solarized_* code themes to solarized-* to match client changes in 3.0
			var data model.Preferences
			if _, err := sqlStore.GetMaster().Select(&data, "SELECT * FROM Preferences WHERE Category = '"+model.PREFERENCE_CATEGORY_THEME+"' AND Value LIKE '%solarized_%'"); err == nil {
				for i := range data {
					data[i].Value = strings.Replace(data[i].Value, "solarized_", "solarized-", -1)
				}

				sqlStore.Preference().Save(&data)
			}
		}

		sqlStore.CreateColumnIfNotExists("OAuthApps", "IsTrusted", "tinyint(1)", "boolean", "0")
		sqlStore.CreateColumnIfNotExists("OAuthApps", "IconURL", "varchar(512)", "varchar(512)", "")
		sqlStore.CreateColumnIfNotExists("OAuthAccessData", "ClientId", "varchar(26)", "varchar(26)", "")
		sqlStore.CreateColumnIfNotExists("OAuthAccessData", "UserId", "varchar(26)", "varchar(26)", "")
		sqlStore.CreateColumnIfNotExists("OAuthAccessData", "ExpiresAt", "bigint", "bigint", "0")

		if sqlStore.DoesColumnExist("OAuthAccessData", "AuthCode") {
			sqlStore.RemoveIndexIfExists("idx_oauthaccessdata_auth_code", "OAuthAccessData")
			sqlStore.RemoveColumnIfExists("OAuthAccessData", "AuthCode")
		}

		sqlStore.RemoveColumnIfExists("Users", "LastActivityAt")
		sqlStore.RemoveColumnIfExists("Users", "LastPingAt")

		sqlStore.CreateColumnIfNotExists("OutgoingWebhooks", "TriggerWhen", "tinyint", "integer", "0")

		saveSchemaVersion(sqlStore, VERSION_3_3_0)
	}
}

func UpgradeDatabaseToVersion34(sqlStore SqlStore) {
	if shouldPerformUpgrade(sqlStore, VERSION_3_3_0, VERSION_3_4_0) {
		sqlStore.CreateColumnIfNotExists("Status", "Manual", "BOOLEAN", "BOOLEAN", "0")
		sqlStore.CreateColumnIfNotExists("Status", "ActiveChannel", "varchar(26)", "varchar(26)", "")

		saveSchemaVersion(sqlStore, VERSION_3_4_0)
	}
}

func UpgradeDatabaseToVersion35(sqlStore SqlStore) {
	if shouldPerformUpgrade(sqlStore, VERSION_3_4_0, VERSION_3_5_0) {
		sqlStore.GetMaster().Exec("UPDATE Users SET Roles = 'system_user' WHERE Roles = ''")
		sqlStore.GetMaster().Exec("UPDATE Users SET Roles = 'system_user system_admin' WHERE Roles = 'system_admin'")
		sqlStore.GetMaster().Exec("UPDATE TeamMembers SET Roles = 'team_user' WHERE Roles = ''")
		sqlStore.GetMaster().Exec("UPDATE TeamMembers SET Roles = 'team_user team_admin' WHERE Roles = 'admin'")
		sqlStore.GetMaster().Exec("UPDATE ChannelMembers SET Roles = 'channel_user' WHERE Roles = ''")
		sqlStore.GetMaster().Exec("UPDATE ChannelMembers SET Roles = 'channel_user channel_admin' WHERE Roles = 'admin'")

		// The rest of the migration from Filenames -> FileIds is done lazily in api.GetFileInfosForPost
		sqlStore.CreateColumnIfNotExists("Posts", "FileIds", "varchar(150)", "varchar(150)", "[]")

		// Increase maximum length of the Channel table Purpose column.
		if sqlStore.GetMaxLengthOfColumnIfExists("Channels", "Purpose") != "250" {
			sqlStore.AlterColumnTypeIfExists("Channels", "Purpose", "varchar(250)", "varchar(250)")
		}

		sqlStore.Session().RemoveAllSessions()

		saveSchemaVersion(sqlStore, VERSION_3_5_0)
	}
}

func UpgradeDatabaseToVersion36(sqlStore SqlStore) {
	if shouldPerformUpgrade(sqlStore, VERSION_3_5_0, VERSION_3_6_0) {
		sqlStore.CreateColumnIfNotExists("Posts", "HasReactions", "tinyint", "boolean", "0")

		// Create Team Description column
		sqlStore.CreateColumnIfNotExists("Teams", "Description", "varchar(255)", "varchar(255)", "")

		// Add a Position column to users.
		sqlStore.CreateColumnIfNotExists("Users", "Position", "varchar(64)", "varchar(64)", "")

		// Remove ActiveChannel column from Status
		sqlStore.RemoveColumnIfExists("Status", "ActiveChannel")

		saveSchemaVersion(sqlStore, VERSION_3_6_0)
	}
}

func UpgradeDatabaseToVersion37(sqlStore SqlStore) {
	if shouldPerformUpgrade(sqlStore, VERSION_3_6_0, VERSION_3_7_0) {
		// Add EditAt column to Posts
		sqlStore.CreateColumnIfNotExists("Posts", "EditAt", " bigint", " bigint", "0")

		saveSchemaVersion(sqlStore, VERSION_3_7_0)
	}
}

func UpgradeDatabaseToVersion38(sqlStore SqlStore) {
	if shouldPerformUpgrade(sqlStore, VERSION_3_7_0, VERSION_3_8_0) {
		// Add the IsPinned column to posts.
		sqlStore.CreateColumnIfNotExists("Posts", "IsPinned", "boolean", "boolean", "0")

		saveSchemaVersion(sqlStore, VERSION_3_8_0)
	}
}

func UpgradeDatabaseToVersion39(sqlStore SqlStore) {
	if shouldPerformUpgrade(sqlStore, VERSION_3_8_0, VERSION_3_9_0) {
		sqlStore.CreateColumnIfNotExists("OAuthAccessData", "Scope", "varchar(128)", "varchar(128)", model.DEFAULT_SCOPE)
		sqlStore.RemoveTableIfExists("PasswordRecovery")

		saveSchemaVersion(sqlStore, VERSION_3_9_0)
	}
}

func UpgradeDatabaseToVersion310(sqlStore SqlStore) {
	if shouldPerformUpgrade(sqlStore, VERSION_3_9_0, VERSION_3_10_0) {
		saveSchemaVersion(sqlStore, VERSION_3_10_0)
	}
}

func UpgradeDatabaseToVersion40(sqlStore SqlStore) {
	if shouldPerformUpgrade(sqlStore, VERSION_3_10_0, VERSION_4_0_0) {
		saveSchemaVersion(sqlStore, VERSION_4_0_0)
	}
}

func UpgradeDatabaseToVersion41(sqlStore SqlStore) {
	if shouldPerformUpgrade(sqlStore, VERSION_4_0_0, VERSION_4_1_0) {
		// Increase maximum length of the Users table Roles column.
		if sqlStore.GetMaxLengthOfColumnIfExists("Users", "Roles") != "256" {
			sqlStore.AlterColumnTypeIfExists("Users", "Roles", "varchar(256)", "varchar(256)")
		}

		sqlStore.RemoveTableIfExists("JobStatuses")

		saveSchemaVersion(sqlStore, VERSION_4_1_0)
	}
}

func UpgradeDatabaseToVersion42(sqlStore SqlStore) {
	if shouldPerformUpgrade(sqlStore, VERSION_4_1_0, VERSION_4_2_0) {
		saveSchemaVersion(sqlStore, VERSION_4_2_0)
	}
}

func UpgradeDatabaseToVersion43(sqlStore SqlStore) {
	if shouldPerformUpgrade(sqlStore, VERSION_4_2_0, VERSION_4_3_0) {
		saveSchemaVersion(sqlStore, VERSION_4_3_0)
	}
}

func UpgradeDatabaseToVersion44(sqlStore SqlStore) {
	if shouldPerformUpgrade(sqlStore, VERSION_4_3_0, VERSION_4_4_0) {
		// Add the IsActive column to UserAccessToken.
		sqlStore.CreateColumnIfNotExists("UserAccessTokens", "IsActive", "boolean", "boolean", "1")

		saveSchemaVersion(sqlStore, VERSION_4_4_0)
	}
}

func UpgradeDatabaseToVersion45(sqlStore SqlStore) {
	if shouldPerformUpgrade(sqlStore, VERSION_4_4_0, VERSION_4_5_0) {
		saveSchemaVersion(sqlStore, VERSION_4_5_0)
	}
}

func UpgradeDatabaseToVersion46(sqlStore SqlStore) {
	if shouldPerformUpgrade(sqlStore, VERSION_4_5_0, VERSION_4_6_0) {
		sqlStore.CreateColumnIfNotExists("IncomingWebhooks", "Username", "varchar(64)", "varchar(64)", "")
		sqlStore.CreateColumnIfNotExists("IncomingWebhooks", "IconURL", "varchar(1024)", "varchar(1024)", "")
		saveSchemaVersion(sqlStore, VERSION_4_6_0)
	}
}

func UpgradeDatabaseToVersion47(sqlStore SqlStore) {
	if shouldPerformUpgrade(sqlStore, VERSION_4_6_0, VERSION_4_7_0) {
		sqlStore.AlterColumnTypeIfExists("Users", "Position", "varchar(128)", "varchar(128)")
		sqlStore.AlterColumnTypeIfExists("OAuthAuthData", "State", "varchar(1024)", "varchar(1024)")
		sqlStore.RemoveColumnIfExists("ChannelMemberHistory", "Email")
		sqlStore.RemoveColumnIfExists("ChannelMemberHistory", "Username")
		saveSchemaVersion(sqlStore, VERSION_4_7_0)
	}
}

<<<<<<< HEAD
func UpgradeDatabaseToVersion48(sqlStore SqlStore) {
	//TODO: Uncomment the following condition when version 4.8.0 is released
	//if shouldPerformUpgrade(sqlStore, VERSION_4_7_0, VERSION_4_8_0) {
	//	saveSchemaVersion(sqlStore, VERSION_4_8_0)
	//}
=======
// If any new instances started with 4.7, they would have the bad Email column on the
// ChannelMemberHistory table. So for those cases we need to do an upgrade between
// 4.7.0 and 4.7.1
func UpgradeDatabaseToVersion471(sqlStore SqlStore) {
	if shouldPerformUpgrade(sqlStore, VERSION_4_7_0, VERSION_4_7_1) {
		sqlStore.RemoveColumnIfExists("ChannelMemberHistory", "Email")
		saveSchemaVersion(sqlStore, VERSION_4_7_1)
	}
>>>>>>> a9d4c7d4
}<|MERGE_RESOLUTION|>--- conflicted
+++ resolved
@@ -15,11 +15,8 @@
 )
 
 const (
-<<<<<<< HEAD
 	VERSION_4_8_0            = "4.8.0"
-=======
 	VERSION_4_7_1            = "4.7.1"
->>>>>>> a9d4c7d4
 	VERSION_4_7_0            = "4.7.0"
 	VERSION_4_6_0            = "4.6.0"
 	VERSION_4_5_0            = "4.5.0"
@@ -69,11 +66,8 @@
 	UpgradeDatabaseToVersion45(sqlStore)
 	UpgradeDatabaseToVersion46(sqlStore)
 	UpgradeDatabaseToVersion47(sqlStore)
-<<<<<<< HEAD
+	UpgradeDatabaseToVersion471(sqlStore)
 	UpgradeDatabaseToVersion48(sqlStore)
-=======
-	UpgradeDatabaseToVersion471(sqlStore)
->>>>>>> a9d4c7d4
 
 	// If the SchemaVersion is empty this this is the first time it has ran
 	// so lets set it to the current version.
@@ -360,13 +354,6 @@
 	}
 }
 
-<<<<<<< HEAD
-func UpgradeDatabaseToVersion48(sqlStore SqlStore) {
-	//TODO: Uncomment the following condition when version 4.8.0 is released
-	//if shouldPerformUpgrade(sqlStore, VERSION_4_7_0, VERSION_4_8_0) {
-	//	saveSchemaVersion(sqlStore, VERSION_4_8_0)
-	//}
-=======
 // If any new instances started with 4.7, they would have the bad Email column on the
 // ChannelMemberHistory table. So for those cases we need to do an upgrade between
 // 4.7.0 and 4.7.1
@@ -375,5 +362,11 @@
 		sqlStore.RemoveColumnIfExists("ChannelMemberHistory", "Email")
 		saveSchemaVersion(sqlStore, VERSION_4_7_1)
 	}
->>>>>>> a9d4c7d4
+}
+
+func UpgradeDatabaseToVersion48(sqlStore SqlStore) {
+	//TODO: Uncomment the following condition when version 4.8.0 is released
+	//if shouldPerformUpgrade(sqlStore, VERSION_4_7_0, VERSION_4_8_0) {
+	//	saveSchemaVersion(sqlStore, VERSION_4_8_0)
+	//}
 }